--- conflicted
+++ resolved
@@ -50,14 +50,9 @@
             --env RATE_LIMIT_KEY=${{secrets.RATE_LIMIT_KEY}} \
             --env SHEET_API_URL=${{secrets.SHEET_API_URL}} \
             --env MUSE_ROOT_PATH="/muse" \
-<<<<<<< HEAD
             --env MUSE_MIN_WORKERS=${{ github.event.inputs.min_workers }} \
             --env MUSE_GPU_TYPE=${{ github.event.inputs.gpu_type }} \
-            --env MUSE_ENABLE_TRACKERS=1 \
-            --env MUSE_SYSTEM_PASSWORD="${{secrets.MUSE_SYSTEM_PASSWORD}}"
-=======
             --env MUSE_ENABLE_ANALYTICS=1 \
             --env MUSE_SYSTEM_PASSWORD="${{secrets.MUSE_SYSTEM_PASSWORD}}" \
             --no-cache
->>>>>>> cb3e6223
         shell: bash
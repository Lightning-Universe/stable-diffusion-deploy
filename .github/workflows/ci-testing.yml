name: CI testing

# see: https://help.github.com/en/actions/reference/events-that-trigger-workflows
on:
  # Trigger the workflow on push or pull request, but only for the master branch
  push:
    branches: [main]
  pull_request: {}

jobs:
  pytest:
    runs-on: ${{ matrix.os }}
    strategy:
      fail-fast: false
      matrix:
        os: [ubuntu-20.04, macOS-10.15]
        python-version: [3.8]

    # Timeout: https://stackoverflow.com/a/59076067/4521646
    timeout-minutes: 35

    steps:
      - uses: actions/checkout@v3
      - name: Set up Python ${{ matrix.python-version }}
        uses: actions/setup-python@v4
        with:
          python-version: ${{ matrix.python-version }}

      - name: Install dependencies
        env:
          TORCH_URL: https://download.pytorch.org/whl/cpu/torch_stable.html
        run: |
          python --version
          pip --version
          pip install -r requirements.txt --upgrade --quiet --find-links $TORCH_URL
          bash dev_install.sh
          pip install -r requirements/test.txt --quiet
          pip list
        shell: bash

      - name: Tests
        env:
          BOT_TOKEN: ${{secrets.BOT_TOKEN}}
          SLACK_TOKEN: ${{secrets.SLACK_TOKEN}}
          SIGNING_SECRET: ${{secrets.SIGNING_SECRET}}
          SLACK_CLIENT_ID: ${{secrets.SLACK_CLIENT_ID}}
          CLIENT_SECRET: ${{secrets.CLIENT_SECRET}}
<<<<<<< HEAD
        run: |
          coverage run --source muse -m pytest muse tests/test_custom_model_logic.py tests/test_app.py -v -s
=======
        run: coverage run --source muse -m pytest muse tests -v
>>>>>>> 6c13edcb

      - name: Statistics
        if: success()
        run: coverage report<|MERGE_RESOLUTION|>--- conflicted
+++ resolved
@@ -45,12 +45,8 @@
           SIGNING_SECRET: ${{secrets.SIGNING_SECRET}}
           SLACK_CLIENT_ID: ${{secrets.SLACK_CLIENT_ID}}
           CLIENT_SECRET: ${{secrets.CLIENT_SECRET}}
-<<<<<<< HEAD
         run: |
           coverage run --source muse -m pytest muse tests/test_custom_model_logic.py tests/test_app.py -v -s
-=======
-        run: coverage run --source muse -m pytest muse tests -v
->>>>>>> 6c13edcb
 
       - name: Statistics
         if: success()

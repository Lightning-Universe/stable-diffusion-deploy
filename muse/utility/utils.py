--- conflicted
+++ resolved
@@ -5,12 +5,8 @@
 import sys
 from typing import Any, List, Optional
 
-<<<<<<< HEAD
-import pandas as pd
 import requests
-=======
 import numpy as np
->>>>>>> 51b95597
 from fastapi import HTTPException
 from lightning_app.storage.drive import Drive
 from pydantic import BaseModel
@@ -112,20 +108,6 @@
 def random_prompt() -> str:
     global OPEN_PROMPTS
     if OPEN_PROMPTS is None:
-<<<<<<< HEAD
-        OPEN_PROMPTS = pd.read_csv("https://pl-public-data.s3.amazonaws.com/dream_stable_diffusion/1k-prompts.csv")[
-            "prompt"
-        ]
-    return random.choice(OPEN_PROMPTS)
-
-
-def fetch_nsfw_list() -> List[str]:
-    response = requests.get(
-        "https://raw.githubusercontent.com/LDNOOBW/List-of-Dirty-Naughty-Obscene-and-Otherwise-Bad-Words/master/en"
-    )
-    response.raise_for_status()
-    return response.text.splitlines()
-=======
         OPEN_PROMPTS = np.loadtxt(
             "https://pl-public-data.s3.amazonaws.com/dream_stable_diffusion/1k-prompts.csv",
             usecols=0,
@@ -138,8 +120,14 @@
     return random.choice(OPEN_PROMPTS)
 
 
+def fetch_nsfw_list() -> List[str]:
+    response = requests.get(
+        "https://raw.githubusercontent.com/LDNOOBW/List-of-Dirty-Naughty-Obscene-and-Otherwise-Bad-Words/master/en"
+    )
+    response.raise_for_status()
+    return response.text.splitlines()
+
 def _remove_initial_quotes(prompt):
     if prompt.startswith('"'):
         return prompt[1:]
-    return prompt
->>>>>>> 51b95597
+    return prompt
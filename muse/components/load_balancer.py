import asyncio
import time
import uuid
from dataclasses import dataclass
from itertools import cycle
from typing import List

import aiohttp
import lightning as L
import requests
from fastapi import HTTPException

from muse.components.utils import Data, SysInfo, TimeoutException, random_prompt
from muse.CONST import KEEP_ALIVE_TIMEOUT, REQUEST_TIMEOUT


@dataclass
class FastAPIBuildConfig(L.BuildConfig):
    requirements = ["fastapi==0.78.0", "uvicorn==0.17.6"]


class LoadBalancer(L.LightningWork):
    r"""The LoadBalancer is a LightningWork component that collects the requests and sends it to the prediciton API
    asynchronously using RoundRobin scheduling. It also performs auto batching of the incoming requests.

    Args:
        max_batch_size: Number of requests processed at once.
        batch_timeout_secs: Number of seconds to wait before sending the requests to process.
        \**kwargs: Arguments passed to :func:`LightningWork.init` like ``CloudCompute``, ``BuildConfig``, etc.
    """

    def __init__(self, max_batch_size=8, batch_timeout_secs=10, **kwargs):
        super().__init__(cloud_compute=L.CloudCompute("cpu-medium"), cloud_build_config=FastAPIBuildConfig(), **kwargs)
        self._server_ready = False
        self.servers = []
        self.max_batch_size = max_batch_size
        self.batch_timeout_secs = batch_timeout_secs
        self._ITER = None
        self._batch = {"high": [], "low": []}
        self._responses = {}  # {request_id: response}
        self._last_batch_sent = 0

    async def send_batch(self, batch):
        server = next(self._ITER)
        data = {"batch": [b[1] for b in batch]}

        try:
            async with aiohttp.ClientSession() as session:
                async with session.post(f"{server}/api/predict", json=data, timeout=REQUEST_TIMEOUT) as result:
                    if result.status == 408:
                        raise TimeoutException()
                    result.raise_for_status()
                    result = await result.json()
                    result = {request[0]: r for request, r in zip(batch, result)}
                    self._responses.update(result)
        except Exception as e:
            result = {request[0]: e for request in batch}
            self._responses.update(result)

    async def consumer(self):
        while True:
            await asyncio.sleep(0.1)

            has_sent = False

            for quality in self._batch.keys():
                batch = self._batch[quality][: self.max_batch_size]
                while batch and (
                    (len(batch) >= self.max_batch_size)
                    or ((time.time() - self._last_batch_sent) > self.batch_timeout_secs)
                ):
                    has_sent = True

                    asyncio.create_task(self.send_batch(batch))

                    self._batch[quality] = self._batch[quality][self.max_batch_size :]
                    batch = self._batch[quality][: self.max_batch_size]

            if has_sent:
                self._last_batch_sent = time.time()

    async def process_request(self, data: Data):
        if not self.servers:
            raise HTTPException(500, "None of the workers are healthy!")

        request_id = uuid.uuid4().hex
        request = (request_id, data.dict())
        self._batch["high" if data.high_quality else "low"].append(request)

        while True:
            await asyncio.sleep(0.1)

            if request_id in self._responses:
                result = self._responses[request_id]
                del self._responses[request_id]
                if isinstance(result, Exception):
<<<<<<< HEAD
                    raise Exception(result.args[0])
=======
                    raise HTTPException(result.args[0])
>>>>>>> f990fba9
                elif isinstance(result, HTTPException):
                    raise result
                return result

    def run(self, servers: List[str]):
        self.servers = servers
        if self._server_ready:
            return

        self.start_fastapi_app()

    def start_fastapi_app(self):

        import uvicorn
        from fastapi import FastAPI
        from fastapi.middleware.cors import CORSMiddleware
        from fastapi.requests import Request
        from slowapi import Limiter, _rate_limit_exceeded_handler
        from slowapi.errors import RateLimitExceeded
        from slowapi.util import get_remote_address

        print(self.servers)

        self._ITER = cycle(self.servers)
        self._last_batch_sent = time.time()

        limiter = Limiter(key_func=get_remote_address)
        app = FastAPI()
        app.state.limiter = limiter
        app.add_exception_handler(RateLimitExceeded, _rate_limit_exceeded_handler)

        app.SEND_TASK = None

        app.add_middleware(
            CORSMiddleware,
            allow_origins=["*"],
            allow_credentials=True,
            allow_methods=["*"],
            allow_headers=["*"],
        )

        @app.on_event("startup")
        async def startup_event():
            app.SEND_TASK = asyncio.create_task(self.consumer())
            self._server_ready = True

        @app.on_event("shutdown")
        def shutdown_event():
            app.SEND_TASK.cancel()
            self._server_ready = False

        @app.get("/system/info", response_model=SysInfo)
        async def sys_info():
            return SysInfo(
                num_workers=len(self.servers), servers=self.servers, num_requests=len(asyncio.all_tasks()) - 4
            )

        @app.get("/num-requests")
        async def num_requests():
            # TODO: improve the hard coded logic
            return len(asyncio.all_tasks(loop=None)) - 4

        @app.put("/system/update-servers")
        async def update_servers(servers: List[str]):
            self.servers = servers
            self._ITER = cycle(self.servers)

        @app.post("/api/surprise-me")
        @limiter.limit("10/minute")
        async def surprise_me(request: Request):
            data = Data(dream=random_prompt())
            return await self.process_request(data)

        @app.post("/api/predict")
        @limiter.limit("450/second")
        async def balance_api(data: Data, request: Request):
            if data.dream.lower() == "surprise me":
                data.dream = random_prompt()
            return await self.process_request(data)

        uvicorn.run(
            app, host=self.host, port=self.port, loop="uvloop", timeout_keep_alive=KEEP_ALIVE_TIMEOUT, access_log=False
        )

    def update_servers(self, server_works: List[L.LightningWork]):
        old_servers = set(self.servers)
        self.servers = [server.url for server in server_works if server.url]
        new_servers = set(self.servers)
        if new_servers - old_servers:
            print("servers added:", new_servers - old_servers)

        deleted_servers = old_servers - new_servers
        if deleted_servers:
            print("deleted servers:", deleted_servers)

        servers = list(new_servers)
        headers = {
            "accept": "application/json",
        }
        requests.put(f"{self.url}/system/update-servers", json=servers, headers=headers, timeout=10)<|MERGE_RESOLUTION|>--- conflicted
+++ resolved
@@ -94,11 +94,7 @@
                 result = self._responses[request_id]
                 del self._responses[request_id]
                 if isinstance(result, Exception):
-<<<<<<< HEAD
-                    raise Exception(result.args[0])
-=======
                     raise HTTPException(result.args[0])
->>>>>>> f990fba9
                 elif isinstance(result, HTTPException):
                     raise result
                 return result

--- conflicted
+++ resolved
@@ -17,12 +17,8 @@
 from torch import autocast, nn
 
 from muse.CONST import IMAGE_SIZE, INFERENCE_REQUEST_TIMEOUT, KEEP_ALIVE_TIMEOUT
-<<<<<<< HEAD
 from muse.models import StableDiffusionModel
-from muse.utility.utils import Data, DataBatch, TimeoutException
-=======
 from muse.utility.data_io import Data, DataBatch, TimeoutException
->>>>>>> 1a8b47f6
 
 
 class SafetyChecker:

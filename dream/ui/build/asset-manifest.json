--- conflicted
+++ resolved
@@ -1,11 +1,7 @@
 {
   "files": {
     "main.css": "/static/css/main.2c16595e.css",
-<<<<<<< HEAD
-    "main.js": "/static/js/main.293bd44d.js",
-=======
     "main.js": "/static/js/main.afc065c5.js",
->>>>>>> 45a7c71a
     "static/js/787.8c33e357.chunk.js": "/static/js/787.8c33e357.chunk.js",
     "static/media/UCity-Regular.otf": "/static/media/UCity-Regular.e28f5006c1976d08baaa.otf",
     "static/media/UCity-Light.otf": "/static/media/UCity-Light.8352e423a843d9a0c52a.otf",
@@ -18,19 +14,11 @@
     "static/media/Dream.svg": "/static/media/Dream.dfffb9a8e3c319ca1d7839f963238958.svg",
     "static/media/Flashes.svg": "/static/media/Flashes.629a23bca50dc5c15091ae09e429181a.svg",
     "main.2c16595e.css.map": "/static/css/main.2c16595e.css.map",
-<<<<<<< HEAD
-    "main.293bd44d.js.map": "/static/js/main.293bd44d.js.map",
-=======
     "main.afc065c5.js.map": "/static/js/main.afc065c5.js.map",
->>>>>>> 45a7c71a
     "787.8c33e357.chunk.js.map": "/static/js/787.8c33e357.chunk.js.map"
   },
   "entrypoints": [
     "static/css/main.2c16595e.css",
-<<<<<<< HEAD
-    "static/js/main.293bd44d.js"
-=======
     "static/js/main.afc065c5.js"
->>>>>>> 45a7c71a
   ]
 }
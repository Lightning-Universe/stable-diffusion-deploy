--- conflicted
+++ resolved
@@ -76,12 +76,7 @@
       setResult(null);
       setRequestedDream(dream);
       const result = await postDream(dream, 1, 512, lightningState.vars.dream_url);
-<<<<<<< HEAD
-      console.log(result);
       setResult(result[0]);
-=======
-      setResult(result['data'][0]);
->>>>>>> 587e96dc
     }
   };
 

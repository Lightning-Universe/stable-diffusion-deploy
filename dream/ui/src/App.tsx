--- conflicted
+++ resolved
@@ -75,13 +75,8 @@
       setRequestedDream(dream);
       setLoading(true);
       try {
-<<<<<<< HEAD
-        const result = await postDream(dream, true, lightningState.vars.dream_url);
-        setResult(result);
-=======
         const result = await postDream(dream, view === 'hd', lightningState.vars.dream_url);
         setResult(result[0]);
->>>>>>> 26e39abd
       } finally {
         setLoading(false);
       }

--- conflicted
+++ resolved
@@ -35,11 +35,6 @@
     ):
         super().__init__(command, signing_secret, bot_token, slack_client_id, client_secret, *args, **kwargs)
         self.inference_url = None
-<<<<<<< HEAD
-        self._SHEET_API_URL = os.environ.get("SHEET_API_URL")
-
-=======
->>>>>>> a1f33b99
         self.has_credentials = False
         self._slack_token: str = None
         self._secrets_drive: Drive = None

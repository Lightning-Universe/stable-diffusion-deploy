import os

import lightning as L
from lightning.app.frontend import StaticWebFrontend

from dream import DreamSlackCommandBot, StableDiffusionServe


class ReactUI(L.LightningFlow):
    def configure_layout(self):
        return StaticWebFrontend(os.path.join(os.path.dirname(__file__), "dream", "ui", "build"))


class RootWorkFlow(L.LightningFlow):
    def __init__(self):
        super().__init__()
        self.model_serve = StableDiffusionServe(initial_num_workers=2, worker_compute_type="gpu")

        self.slack_bot = DreamSlackCommandBot(command="/dream")

        self.printed_url = False
<<<<<<< HEAD
=======
        self.slack_bot_url = ""

>>>>>>> a14ff82c
        self.dream_url = ""
        self.ui = ReactUI()

    def run(self):
        if os.environ.get("TESTING_LAI"):
            print("⚡ Lightning Dream App! ⚡")
        # if self.model_serve.url:  # hack for getting the work url
        #     self.dream_url = self.model_serve.url

        #     if self.slack_bot is not None:
        #         self.slack_bot.run(self.model_serve.url)
        #         if self.slack_bot.url and not self.printed_url:
        #             print("Slack Bot Work ready with URL=", self.slack_bot.url)
        #             self.printed_url = True

        self.model_serve.run()
<<<<<<< HEAD

    def configure_api(self):
        return self.model_serve.configure_api()
=======
        if self.model_serve.url:  # hack for getting the work url
            self.dream_url = self.model_serve.url

            if self.slack_bot is not None:
                self.slack_bot.run(self.model_serve.url)
                self.slack_bot_url = self.slack_bot.url
                if self.slack_bot.url and not self.printed_url:
                    print("Slack Bot Work ready with URL=", self.slack_bot.url)
                    print("model serve url=", self.model_serve.url)
                    self.printed_url = True
>>>>>>> a14ff82c

    def configure_layout(self):
        return [
            {
                "name": None,
                "content": self.ui,
            },
        ]


if __name__ == "__main__":
    app = L.LightningApp(RootWorkFlow())<|MERGE_RESOLUTION|>--- conflicted
+++ resolved
@@ -19,11 +19,8 @@
         self.slack_bot = DreamSlackCommandBot(command="/dream")
 
         self.printed_url = False
-<<<<<<< HEAD
-=======
         self.slack_bot_url = ""
 
->>>>>>> a14ff82c
         self.dream_url = ""
         self.ui = ReactUI()
 
@@ -40,22 +37,9 @@
         #             self.printed_url = True
 
         self.model_serve.run()
-<<<<<<< HEAD
 
     def configure_api(self):
         return self.model_serve.configure_api()
-=======
-        if self.model_serve.url:  # hack for getting the work url
-            self.dream_url = self.model_serve.url
-
-            if self.slack_bot is not None:
-                self.slack_bot.run(self.model_serve.url)
-                self.slack_bot_url = self.slack_bot.url
-                if self.slack_bot.url and not self.printed_url:
-                    print("Slack Bot Work ready with URL=", self.slack_bot.url)
-                    print("model serve url=", self.model_serve.url)
-                    self.printed_url = True
->>>>>>> a14ff82c
 
     def configure_layout(self):
         return [

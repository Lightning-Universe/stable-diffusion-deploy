--- conflicted
+++ resolved
@@ -146,13 +146,12 @@
         if os.environ.get("TESTING_LAI"):
             print("⚡ Lightning Dream App! ⚡")
 
-<<<<<<< HEAD
         # provision these works early
         if not self.load_balancer.is_running:
             self.load_balancer.run([], start_run=False)
         if not self.slack_bot.is_running:
             self.slack_bot.run("", start_run=False)
-=======
+
         if False:
             if not self.safety_embeddings_ready:
                 self.safety_checker_embedding_work.run()
@@ -160,7 +159,6 @@
             if not self.safety_embeddings_ready and self.safety_checker_embedding_work.has_succeeded:
                 self.safety_embeddings_ready = True
                 self.safety_checker_embedding_work.stop()
->>>>>>> 326bba20
 
         for model_serve in self.model_servers:
             model_serve.run()

import os
import time
import uuid
from typing import List, Optional

import lightning as L
import requests
from lightning.app.frontend import StaticWebFrontend
from lightning.app.storage import Drive
from lightning_api_access import APIAccessFrontend
from lightning_app.utilities.frontend import AppInfo

from muse import (
    LoadBalancer,
    Locust,
    MuseSlackCommandBot,
    SafetyCheckerEmbedding,
    StableDiffusionServe,
)
<<<<<<< HEAD
from muse.CONST import ENABLE_TRACKERS, MUSE_GPU_TYPE, MUSE_MIN_WORKERS
from muse.utility.trackers import trackers
=======
from muse.CONST import ENABLE_ANALYTICS
from muse.utility.analytics import analytics_headers
>>>>>>> cb3e6223


class ReactUI(L.LightningFlow):
    def configure_layout(self):
        return StaticWebFrontend(os.path.join(os.path.dirname(__file__), "muse", "ui", "build"))


class APIUsageFlow(L.LightningFlow):
    def __init__(self, api_url: str = ""):
        super().__init__()
        self.api_url = api_url

    def configure_layout(self):
        return APIAccessFrontend(
            apis=[
                {
                    "name": "Generate Image",
                    "url": f"{self.api_url}/api/predict",
                    "method": "POST",
                    "request": {"prompt": "cats in hats", "high_quality": "true"},
                    "response": {"image": "data:image/png;base64,<image-actual-content>"},
                }
            ]
        )


class MuseFlow(L.LightningFlow):
    """The MuseFlow is a LightningFlow component that handles all the servers and uses load balancer to spawn up and
    shutdown based on current requests in the queue.

    Args:
        initial_num_workers: Number of works to start when app initializes.
        autoscale_interval: Number of seconds to wait before checking whether to upscale or downscale the works.
        max_batch_size: Number of requests to process at once.
        batch_timeout_secs: Number of seconds to wait before sending the requests to process.
        gpu_type: GPU type to use for the works.
        max_workers: Max numbers of works to spawn to handle the incoming requests.
        autoscale_down_limit: Lower limit to determine when to stop works.
        autoscale_up_limit: Upper limit to determine when to spawn up a new work.
    """

    def __init__(
        self,
        initial_num_workers: int = MUSE_MIN_WORKERS,
        autoscale_interval: int = 1 * 30,
        max_batch_size: int = 4,
        batch_timeout_secs: int = 10,
        gpu_type: str = MUSE_GPU_TYPE,
        max_workers: int = 20,
        autoscale_down_limit: Optional[int] = None,
        autoscale_up_limit: Optional[int] = None,
        load_testing: Optional[bool] = False,
    ):
        super().__init__()
        self.hide_footer_shadow = True
        self.load_balancer_started = False
        self._initial_num_workers = initial_num_workers
        self._num_workers = 0
        self._work_registry = {}
        self.autoscale_interval = autoscale_interval
        self.max_workers = max_workers
        self.autoscale_down_limit = autoscale_down_limit or initial_num_workers
        self.autoscale_up_limit = autoscale_up_limit or initial_num_workers * max_batch_size
        self.load_testing = load_testing or os.getenv("MUSE_LOAD_TESTING", False)
        self.fake_trigger = 0
        self.gpu_type = gpu_type
        self._last_autoscale = time.time()

        # Create Drive to store Safety Checker embeddings
        self.safety_embeddings_drive = Drive("lit://embeddings")

        # Safety Checker Embedding Work to create and store embeddings in the Drive
        self.safety_checker_embedding_work = SafetyCheckerEmbedding(drive=self.safety_embeddings_drive)

        self.load_balancer = LoadBalancer(
            max_batch_size=max_batch_size, batch_timeout_secs=batch_timeout_secs, cache_calls=True, parallel=True
        )
        for i in range(initial_num_workers):
            work = StableDiffusionServe(
                safety_embeddings_drive=self.safety_embeddings_drive,
                safety_embeddings_filename=self.safety_checker_embedding_work.safety_embeddings_filename,
                cloud_compute=L.CloudCompute(gpu_type, disk_size=30),
                cache_calls=True,
                parallel=True,
            )
            self.add_work(work)

        self.slack_bot = MuseSlackCommandBot(command="/muse")
        if self.load_testing:
            self.locust = Locust(locustfile="./scripts/locustfile.py")
        self.printed_url = False
        self.slack_bot_url = ""
        self.dream_url = ""
        self.ui = ReactUI()
        self.api_component = APIUsageFlow()

        self.safety_embeddings_ready = False

    @property
    def model_servers(self) -> List[StableDiffusionServe]:
        works = []
        for i in range(self._num_workers):
            work: StableDiffusionServe = self.get_work(i)
            works.append(work)
        return works

    def add_work(self, work) -> str:
        work_attribute = uuid.uuid4().hex
        work_attribute = f"model_serve_{self._num_workers}_{str(work_attribute)}"
        setattr(self, work_attribute, work)
        self._work_registry[self._num_workers] = work_attribute
        self._num_workers += 1
        return work_attribute

    def remove_work(self, index: int) -> str:
        work_attribute = self._work_registry[index]
        del self._work_registry[index]
        work = getattr(self, work_attribute)
        work.stop()
        self._num_workers -= 1
        return work_attribute

    def get_work(self, index: int):
        work_attribute = self._work_registry[index]
        work = getattr(self, work_attribute)
        return work

    def run(self):  # noqa: C901
        if os.environ.get("TESTING_LAI"):
            print("⚡ Lightning Dream App! ⚡")

        # provision these works early
        if not self.load_balancer.is_running:
            self.load_balancer.run([])
        if not self.slack_bot.is_running:
            self.slack_bot.run("")

        if not self.safety_embeddings_ready:
            self.safety_checker_embedding_work.run()

        if not self.safety_embeddings_ready and self.safety_checker_embedding_work.has_succeeded:
            self.safety_embeddings_ready = True
            self.safety_checker_embedding_work.stop()

        for model_serve in self.model_servers:
            model_serve.run()

        if any(model_serve.url for model_serve in self.model_servers) and not self.load_balancer_started:
            # run the load balancer when one of the model servers is ready
            self.load_balancer.run([serve.url for serve in self.model_servers if serve.url])
            self.load_balancer_started = True

        if self.load_balancer.url:  # hack for getting the work url
            self.api_component.api_url = self.load_balancer.url
            self.dream_url = self.load_balancer.url
            if self.slack_bot is not None:
                self.slack_bot.run(self.load_balancer.url)
                self.slack_bot_url = self.slack_bot.url
                if self.slack_bot.url and not self.printed_url:
                    print("Slack Bot Work ready with URL=", self.slack_bot.url)
                    print("model serve url=", self.load_balancer.url)
                    print("API component url=", self.api_component.state_vars["vars"]["_layout"]["target"])
                    self.printed_url = True

        if self.load_testing and self.load_balancer.url:
            self.locust.run(self.load_balancer.url)

        if self.load_balancer.url:
            self.fake_trigger += 1
            self.autoscale()

    def configure_layout(self):
        ui = [{"name": "Muse App" if self.load_testing else None, "content": self.ui}]
        if self.load_testing:
            ui.append({"name": "Locust", "content": self.locust.url})

        return ui

    def autoscale(self):
        """Upscale and down scale model inference works based on the number of requests."""
        if time.time() - self._last_autoscale < self.autoscale_interval:
            return

        self.load_balancer.update_servers(self.model_servers)

        num_requests = int(requests.get(f"{self.load_balancer.url}/num-requests").json())
        num_workers = len(self.model_servers)

        # upscale
        if num_requests > self.autoscale_up_limit and num_workers < self.max_workers:
            idx = self._num_workers
            print(f"Upscale to {self._num_workers + 1}")
            work = StableDiffusionServe(
                safety_embeddings_drive=self.safety_embeddings_drive,
                safety_embeddings_filename=self.safety_checker_embedding_work.safety_embeddings_filename,
                cloud_compute=L.CloudCompute(self.gpu_type, disk_size=30),
                cache_calls=True,
                parallel=True,
            )
            new_work_id = self.add_work(work)
            print("new work id:", new_work_id)

        # downscale
        elif num_requests < self.autoscale_down_limit and num_workers > self._initial_num_workers:
            idx = self._num_workers - 1
            print(f"Downscale to {idx}")
            print("prev num servers:", len(self.model_servers))
            removed_id = self.remove_work(idx)
            print("removed:", removed_id)
            print("new num servers:", len(self.model_servers))
            self.load_balancer.update_servers(self.model_servers)
        self._last_autoscale = time.time()


if __name__ == "__main__":
    app = L.LightningApp(
        MuseFlow(),
        info=AppInfo(
            title="Use AI to inspire your art.",
            favicon="https://storage.googleapis.com/grid-static/muse/favicon.ico",
            description="Bring your words to life in seconds - powered by Lightning AI and Stable Diffusion.",
            image="https://storage.googleapis.com/grid-static/header.png",
            meta_tags=[
                '<meta name="theme-color" content="#792EE5" />',
                '<meta name="image" content="https://storage.googleapis.com/grid-static/header.png">'
                '<meta itemprop="name" content="Use AI to inspire your art.">'
                '<meta itemprop="description" content="Bring your words to life in seconds - powered by Lightning AI and Stable Diffusion.">'  # noqa
                '<meta itemprop="image" content="https://storage.googleapis.com/grid-static/header.png">'
                # <!-- Twitter -->
                '<meta name="twitter:card" content="summary">'
                '<meta name="twitter:title" content="Use AI to inspire your art.">'
                '<meta name="twitter:description" content="Bring your words to life in seconds - powered by Lightning AI and Stable Diffusion.">'  # noqa
                '<meta name="twitter:site" content="https://lightning.ai/muse">'
                '<meta name="twitter:domain" content="https://lightning.ai/muse">'
                '<meta name="twitter:creator" content="@LightningAI">'
                '<meta name="twitter:image:src" content="https://storage.googleapis.com/grid-static/header.png">'
                # <!-- Open Graph general (Facebook, Pinterest & Google+) -->
                '<meta name="og:title" content="Use AI to inspire your art.">'
                '<meta name="og:description" content="Bring your words to life in seconds - powered by Lightning AI and Stable Diffusion.">'  # noqa
                '<meta name="og:url" content="https://lightning.ai/muse">'
                '<meta property="og:image" content="https://storage.googleapis.com/grid-static/header.png" />',
                '<meta property="og:image:type" content="image/png" />',
                '<meta property="og:image:height" content="1114" />'
                '<meta property="og:image:width" content="1112" />',
                *(analytics_headers if ENABLE_ANALYTICS else []),
            ],
        ),
        root_path=os.getenv("MUSE_ROOT_PATH", ""),
    )<|MERGE_RESOLUTION|>--- conflicted
+++ resolved
@@ -17,13 +17,8 @@
     SafetyCheckerEmbedding,
     StableDiffusionServe,
 )
-<<<<<<< HEAD
-from muse.CONST import ENABLE_TRACKERS, MUSE_GPU_TYPE, MUSE_MIN_WORKERS
-from muse.utility.trackers import trackers
-=======
-from muse.CONST import ENABLE_ANALYTICS
+from muse.CONST import ENABLE_ANALYTICS, MUSE_GPU_TYPE, MUSE_MIN_WORKERS
 from muse.utility.analytics import analytics_headers
->>>>>>> cb3e6223
 
 
 class ReactUI(L.LightningFlow):

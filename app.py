--- conflicted
+++ resolved
@@ -10,12 +10,8 @@
         self.model_demo = StableDiffusionUI(
             cloud_compute=L.CloudCompute("gpu"), parallel=True
         )
-<<<<<<< HEAD
-        self.slack_work = SlackCommandListener(parallel=False)
-=======
-        self.slack_work = SlackCommandWork(parallel=True)
+        self.slack_work = SlackCommandListener(parallel=True)
         self.printed_url = False
->>>>>>> 75ca0404
 
     def run(self):
         self.model_demo.run()

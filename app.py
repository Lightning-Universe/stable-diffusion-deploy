import os
import time
from typing import List

import lightning as L
from lightning.app.frontend import StaticWebFrontend

from dream import DreamSlackCommandBot, StableDiffusionServe
from dream.components.load_balancer import LoadBalancer

AUTOSCALE_UP_THRESHOLD = 10
AUTOSCALE_DOWN_THRESHOLD = 1
MAX_WORKERS = 5


class ReactUI(L.LightningFlow):
    def configure_layout(self):
        return StaticWebFrontend(os.path.join(os.path.dirname(__file__), "dream", "ui", "build"))


class RootWorkFlow(L.LightningFlow):
    """
    autoscale_interval: time in seconds in which autoscale will run
    """

<<<<<<< HEAD
    def __init__(
        self,
        initial_num_workers=3,
        autoscale_interval=1 * 60,
        batch_size_wait_s=0.4,
        max_batch_size=4,
    ):
        super().__init__()
        self._last_autoscale = time.time()
        self.autoscale_interval = autoscale_interval  # in seconds
        self._initial_num_workers = self.num_workers = initial_num_workers
        self.load_balancer = LoadBalancer(
            max_wait_time=batch_size_wait_s, max_batch_size=max_batch_size, cache_calls=True, parallel=True
        )
        for i in range(initial_num_workers):
            work = StableDiffusionServe(cloud_compute=L.CloudCompute("gpu"), cache_calls=True, parallel=True)
=======
    def __init__(self, num_workers=5, health_check_interval=10):
        super().__init__()
        self.last_health_check = time.time()
        self.health_check_interval = health_check_interval  # in seconds
        self.num_workers = num_workers
        self.load_balancer = LoadBalancer(cache_calls=True, parallel=True)
        for i in range(num_workers):
            work = StableDiffusionServe(
                tolerable_failures=5, cloud_compute=L.CloudCompute("gpu-fast"), cache_calls=True, parallel=True
            )
>>>>>>> 45a7c71a
            setattr(self, f"serve_work_{i}", work)

        self.slack_bot = DreamSlackCommandBot(command="/dream")
        self.printed_url = False
        self.slack_bot_url = ""
        self.dream_url = ""
        self.ui = ReactUI()

    @property
    def model_servers(self) -> List[StableDiffusionServe]:
        works = []
        for i in range(self.num_workers):
            work: StableDiffusionServe = getattr(self, f"serve_work_{i}")
            works.append(work)
        return works

    def run(self):
        if os.environ.get("TESTING_LAI"):
            print("⚡ Lightning Dream App! ⚡")

        for model_serve in self.model_servers:
            model_serve.run()
        if all(model_serve.url for model_serve in self.model_servers):
            # run the load balancer when all the model server is ready
            self.load_balancer.run([serve.url for serve in self.model_servers])

        if self.load_balancer.url:  # hack for getting the work url
            self.dream_url = self.load_balancer.url
            if self.slack_bot is not None:
                self.slack_bot.run(self.load_balancer.url)
                self.slack_bot_url = self.slack_bot.url
                if self.slack_bot.url and not self.printed_url:
                    print("Slack Bot Work ready with URL=", self.slack_bot.url)
                    print("model serve url=", self.load_balancer.url)
                    self.printed_url = True

        if self.load_balancer.url:
            self.autoscale()

    def configure_layout(self):
        return [
            {
                "name": None,
                "content": self.ui,
            },
        ]

    def autoscale(self):
        """Upscale and down scale model inference works based on the number of requests."""
        if time.time() - self._last_autoscale < self.autoscale_interval:
            return
        num_requests = self.load_balancer.num_requests
        num_workers = len(self.model_servers)

        # based on @lantiga's impl: https://github.com/Lightning-AI/LAI-Stable-Diffusion-App/tree/scale_model_trial1
        # upscale
        if num_requests > AUTOSCALE_UP_THRESHOLD and num_workers < MAX_WORKERS:
            work_index = len(self.model_servers)
            work = StableDiffusionServe(
                cloud_compute=L.CloudCompute("gpu"),
                cache_calls=True,
                parallel=True,
            )
            setattr(self, f"serve_work_{work_index}", work)
            self.num_workers += 1
            self.load_balancer.update_servers(self.model_servers)

        # downscale
        elif num_requests < AUTOSCALE_DOWN_THRESHOLD and not num_requests < self._initial_num_workers:
            for worker in self.model_servers[self._initial_num_workers :]:
                worker.stop()
                self.num_workers -= 1
            self.load_balancer.update_servers(self.model_servers)
        self._last_autoscale = time.time()


if __name__ == "__main__":
    app = L.LightningApp(RootWorkFlow())<|MERGE_RESOLUTION|>--- conflicted
+++ resolved
@@ -23,10 +23,9 @@
     autoscale_interval: time in seconds in which autoscale will run
     """
 
-<<<<<<< HEAD
     def __init__(
         self,
-        initial_num_workers=3,
+        initial_num_workers=5,
         autoscale_interval=1 * 60,
         batch_size_wait_s=0.4,
         max_batch_size=4,
@@ -40,18 +39,6 @@
         )
         for i in range(initial_num_workers):
             work = StableDiffusionServe(cloud_compute=L.CloudCompute("gpu"), cache_calls=True, parallel=True)
-=======
-    def __init__(self, num_workers=5, health_check_interval=10):
-        super().__init__()
-        self.last_health_check = time.time()
-        self.health_check_interval = health_check_interval  # in seconds
-        self.num_workers = num_workers
-        self.load_balancer = LoadBalancer(cache_calls=True, parallel=True)
-        for i in range(num_workers):
-            work = StableDiffusionServe(
-                tolerable_failures=5, cloud_compute=L.CloudCompute("gpu-fast"), cache_calls=True, parallel=True
-            )
->>>>>>> 45a7c71a
             setattr(self, f"serve_work_{i}", work)
 
         self.slack_bot = DreamSlackCommandBot(command="/dream")

--- conflicted
+++ resolved
@@ -25,19 +25,10 @@
             ]
         )
 
-<<<<<<< HEAD
-        if "SIGNING_SECRET" in os.environ:
-            self.slack_bot = DreamSlackCommandBot(command="/dream")
-        else:
-            self.slack_bot = None
-        self.printed_url = False
-=======
         self.slack_bot = DreamSlackCommandBot(command="/dream")
-
         self.printed_url = False
         self.slack_bot_url = ""
 
->>>>>>> e8da6b5c
         self.dream_url = ""
         self.ui = ReactUI()
 
@@ -55,12 +46,8 @@
             self.dream_url = self.load_balancer.url
 
             if self.slack_bot is not None:
-<<<<<<< HEAD
                 self.slack_bot.run(self.load_balancer.url)
-=======
-                self.slack_bot.run(self.model_serve.url)
                 self.slack_bot_url = self.slack_bot.url
->>>>>>> e8da6b5c
                 if self.slack_bot.url and not self.printed_url:
                     print("Slack Bot Work ready with URL=", self.slack_bot.url)
                     print("model serve url=", self.load_balancer.url)
